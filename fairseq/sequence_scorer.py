# Copyright (c) Facebook, Inc. and its affiliates.
#
# This source code is licensed under the MIT license found in the
# LICENSE file in the root directory of this source tree.

import h5py
import pdb
import sys

import torch
from fairseq import utils
from fairseq.criterions.label_smoothed_cross_entropy import HDF5_CHUNK_SIZE

DECODER_EMBED_DIM = 1024

class SequenceScorer(object):
    """Scores the target for a given source sentence."""

    def __init__(
        self,
        tgt_dict,
        softmax_batch=None,
        compute_alignment=False,
        eos=None,
        symbols_to_strip_from_output=None,
        decoder_states_dump_dir=None,
    ):
        self.pad = tgt_dict.pad()
        self.eos = tgt_dict.eos() if eos is None else eos
        self.softmax_batch = softmax_batch or sys.maxsize
        assert self.softmax_batch > 0
        self.compute_alignment = compute_alignment
        self.symbols_to_strip_from_output = (
            symbols_to_strip_from_output.union({self.eos})
            if symbols_to_strip_from_output is not None
            else {self.eos}
        )

        self.decoder_states_dump_dir = decoder_states_dump_dir
        if self.decoder_states_dump_dir is not None:
            self.decoder_states_dump_file = h5py.File(self.decoder_states_dump_dir, 'w')
            self.dump_log_file = open(self.decoder_states_dump_dir + ".log", 'w')
            self.decoder_states_dataset = \
                self.decoder_states_dump_file.create_dataset("decoder_states",
                                                             (0, DECODER_EMBED_DIM),
                                                             maxshape=(None, None),
                                                             dtype='f',
                                                             chunks=(HDF5_CHUNK_SIZE, DECODER_EMBED_DIM))
            self.decoder_states_count = 0
            self.decoder_probs_dump_file = open(self.decoder_states_dump_dir + ".probs", 'w')
            self.ok_bad_tags_dump_file = open(self.decoder_states_dump_dir + ".tags", 'w')
        else:
            self.decoder_states_dump_file = None

    @torch.no_grad()
    def generate(self, models, sample, return_states=False, **kwargs):
        """Score a batch of translations."""
        net_input = sample["net_input"]

        def batch_for_softmax(dec_out, target):
            # assumes decoder_out[0] is the only thing needed (may not be correct for future models!)
            first, rest = dec_out[0], dec_out[1:]
            bsz, tsz, dim = first.shape
            if bsz * tsz < self.softmax_batch:
                yield dec_out, target, True
            else:
                flat = first.contiguous().view(1, -1, dim)
                flat_tgt = target.contiguous().view(flat.shape[:-1])
                s = 0
                while s < flat.size(1):
                    e = s + self.softmax_batch
                    yield (flat[:, s:e],) + rest, flat_tgt[:, s:e], False
                    s = e

        def gather_target_probs(probs, target):
            probs = probs.gather(
                dim=2,
                index=target.unsqueeze(-1),
            )
            return probs

        orig_target = sample["target"]

        # compute scores for each model in the ensemble
        avg_probs = None
        avg_attn = None
        for model in models:
            model.eval()
            decoder_out = model(**net_input)
            attn = decoder_out[1] if len(decoder_out) > 1 else None
            if type(attn) is dict:
                attn = attn.get("attn", None)

            x = decoder_out[0].detach().contiguous().view(-1, decoder_out[0].size(-1))
            if self.decoder_states_dump_dir is not None:
                gold = sample['target']
                pad_filter = (gold != self.pad)
                x = x[pad_filter.view(-1), :]

                remaining_dp_counts = x.size(0)
                initial_chunk_size = min(remaining_dp_counts, HDF5_CHUNK_SIZE - (self.decoder_states_count - 1) % HDF5_CHUNK_SIZE - 1)
                self.decoder_states_dataset[self.decoder_states_count:self.decoder_states_count+initial_chunk_size, :] = \
                        x[:initial_chunk_size, :].cpu()
                self.decoder_states_count += initial_chunk_size
                remaining_dp_counts -= initial_chunk_size
                while remaining_dp_counts > 0:
                    self.decoder_states_dataset.resize(self.decoder_states_dataset.shape[0] + HDF5_CHUNK_SIZE, axis=0)
                    chunk_size = min(remaining_dp_counts, HDF5_CHUNK_SIZE)
                    startpoint = x.size(0) - remaining_dp_counts
                    self.decoder_states_dataset[self.decoder_states_count:self.decoder_states_count+chunk_size, :] =\
                        x[startpoint:startpoint+chunk_size, :].cpu()
                    self.decoder_states_count += chunk_size
                    remaining_dp_counts -= chunk_size
                self.dump_log_file.write("current batch has {0} states, writing into a database with capacity {1}. after writing, there are {2} states in database\n".format(x.size(0), self.decoder_states_dataset.shape[0], self.decoder_states_count))

            batched = batch_for_softmax(decoder_out, orig_target)
            probs, idx = None, 0
            max_probs = None
            argmaxs = None
            for bd, tgt, is_single in batched:
                sample["target"] = tgt
                curr_prob = model.get_normalized_probs(
                    bd, log_probs=len(models) == 1, sample=sample
                ).data
                max_prob, argmax = torch.max(curr_prob, dim=-1)
                if is_single:
                    probs = gather_target_probs(curr_prob, orig_target)
                    max_probs = max_prob
                    argmaxs = argmax
                else:
                    if probs is None:
                        probs = curr_prob.new(orig_target.numel())
                        max_probs = max_prob.new(orig_target.numel())
                        argmaxs = argmax.new(orig_target.numel())
                    step = curr_prob.size(0) * curr_prob.size(1)
                    end = step + idx
                    tgt_probs = gather_target_probs(
                        curr_prob.view(tgt.shape + (curr_prob.size(-1),)), tgt
                    )
                    probs[idx:end] = tgt_probs.view(-1)
                    max_probs[idx:end] = max_prob.view(-1)
                    argmaxs[idx:end] = argmax.view(-1)
                    idx = end
                sample["target"] = orig_target

            probs = probs.view(sample["target"].shape)
            states_shape = list(sample["target"].shape)
            states_shape.append(-1)
            states = decoder_out[0].detach().contiguous().view(states_shape)

            bsz = probs.size(0)
            if self.decoder_states_dump_dir is not None:
<<<<<<< HEAD
                filtered_probs = max_probs.view(-1)
                filtered_probs = filtered_probs[pad_filter]
                for elem in filtered_probs:
                    self.decoder_probs_dump_file.write(str(elem.item()) + "\n")
=======
                for item_idx in range(bsz):
                    pad_filter_item = pad_filter[item_idx]
                    max_probs_item = max_probs[item_idx]
                    filtered_probs_item = max_probs_item[pad_filter_item].view(-1)
                    self.decoder_probs_dump_file.write(str(filtered_probs_item[0].item()))
                    for elem in filtered_probs_item[1:]:
                        self.decoder_probs_dump_file.write(" " + str(elem.item()))
                    self.decoder_probs_dump_file.write("\n")
>>>>>>> d4c6b158

            argmaxs = argmaxs.view(sample['target'].shape)
            ok_bad_tags = (argmaxs == sample['target'])
            if self.decoder_states_dump_file is not None:
                ok_bad_tags = ok_bad_tags.view(-1)
                ok_bad_tags = ok_bad_tags[pad_filter.view(-1)]
                for elem in ok_bad_tags:
                    tag = "OK" if elem.item() == True else "BAD"
                    self.ok_bad_tags_dump_file.write(tag + "\n")

            if avg_probs is None:
                avg_probs = probs
            else:
                avg_probs.add_(probs)
            if attn is not None:
                if torch.is_tensor(attn):
                    attn = attn.data
                else:
                    attn = attn[0]
                if avg_attn is None:
                    avg_attn = attn
                else:
                    avg_attn.add_(attn)
        if len(models) > 1:
            avg_probs.div_(len(models))
            avg_probs.log_()
            if avg_attn is not None:
                avg_attn.div_(len(models))

        hypos = []
        start_idxs = sample["start_indices"] if "start_indices" in sample else [0] * bsz
        for i in range(bsz):
            # remove padding from ref
            ref = (
                utils.strip_pad(sample["target"][i, start_idxs[i] :], self.pad)
                if sample["target"] is not None
                else None
            )
            tgt_len = ref.numel()
            avg_probs_i = avg_probs[i][start_idxs[i] : start_idxs[i] + tgt_len]
            score_i = avg_probs_i.sum() / tgt_len
            states_i = states[i][start_idxs[i] : start_idxs[i] + tgt_len, :]
            if avg_attn is not None:
                avg_attn_i = avg_attn[i]
                if self.compute_alignment:
                    alignment = utils.extract_hard_alignment(
                        avg_attn_i,
                        sample["net_input"]["src_tokens"][i],
                        sample["target"][i],
                        self.pad,
                        self.eos,
                    )
                else:
                    alignment = None
            else:
                avg_attn_i = alignment = None
            if return_states:
                hypos.append(
                    [
                        {
                            "tokens": ref,
                            "score": score_i,
                            "attention": avg_attn_i,
                            "alignment": alignment,
                            "positional_scores": avg_probs_i,
                            "states": states_i,
                        }
                    ]
                )
            else:
                hypos.append(
                    [
                        {
                            "tokens": ref,
                            "score": score_i,
                            "attention": avg_attn_i,
                            "alignment": alignment,
                            "positional_scores": avg_probs_i,
                        }
                    ]
                )
        return hypos<|MERGE_RESOLUTION|>--- conflicted
+++ resolved
@@ -150,12 +150,6 @@
 
             bsz = probs.size(0)
             if self.decoder_states_dump_dir is not None:
-<<<<<<< HEAD
-                filtered_probs = max_probs.view(-1)
-                filtered_probs = filtered_probs[pad_filter]
-                for elem in filtered_probs:
-                    self.decoder_probs_dump_file.write(str(elem.item()) + "\n")
-=======
                 for item_idx in range(bsz):
                     pad_filter_item = pad_filter[item_idx]
                     max_probs_item = max_probs[item_idx]
@@ -164,7 +158,6 @@
                     for elem in filtered_probs_item[1:]:
                         self.decoder_probs_dump_file.write(" " + str(elem.item()))
                     self.decoder_probs_dump_file.write("\n")
->>>>>>> d4c6b158
 
             argmaxs = argmaxs.view(sample['target'].shape)
             ok_bad_tags = (argmaxs == sample['target'])
